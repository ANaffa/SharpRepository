--- conflicted
+++ resolved
@@ -1,15 +1,10 @@
 ﻿using System;
 using System.Data.Entity;
-<<<<<<< HEAD
 using SharpRepository.Repository;
-=======
->>>>>>> 3efc0b28
 using SharpRepository.Repository.Caching;
 
 namespace SharpRepository.Ef5Repository
 {
-<<<<<<< HEAD
-=======
     public class Ef5Repository<T, TKey, TKey2> : Ef5CompoundKeyRepositoryBase<T, TKey, TKey2> where T : class, new()
     {
         public Ef5Repository(DbContext dbContext, ICompoundKeyCachingStrategy<T, TKey, TKey2> cachingStrategy = null)
@@ -26,7 +21,6 @@
         }
     }
 
->>>>>>> 3efc0b28
     /// <summary>
     /// Entity Framework repository layer
     /// </summary>
@@ -49,11 +43,7 @@
     /// Entity Framework repository layer
     /// </summary>
     /// <typeparam name="T">The Entity type</typeparam>
-<<<<<<< HEAD
     public class Ef5Repository<T> : Ef5RepositoryBase<T, int>, IRepository<T> where T : class, new()
-=======
-    public class Ef5Repository<T> : Ef5RepositoryBase<T, int> where T : class, new()
->>>>>>> 3efc0b28
     {
         /// <summary>
         /// Initializes a new instance of the <see cref="Ef5Repository&lt;T&gt;"/> class.
